--- conflicted
+++ resolved
@@ -258,13 +258,6 @@
         return all_claims
 
 
-<<<<<<< HEAD
-def create_generator(
-        config: ModelConfig,
-        prompt_template: PromptTemplate,
-        granularity: str = None
-) -> BaseClaimGenerator:
-=======
 class KGToClaimsGenerator(BaseClaimGenerator):
     def __init__(self, config: ModelConfig):
         super().__init__(config, PromptTemplate.DEFAULT)
@@ -303,8 +296,11 @@
         return choices[0]["message"]["content"].strip()
 
 
-def create_generator(config: ModelConfig, prompt_template: PromptTemplate) -> BaseClaimGenerator:
->>>>>>> b79fb535
+def create_generator(
+        config: ModelConfig,
+        prompt_template: PromptTemplate,
+        granularity: str = None
+) -> BaseClaimGenerator:
     """
     Factory function that returns the appropriate claim generator
     based on config.model_type.
